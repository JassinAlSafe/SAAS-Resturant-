/** @type {import('next').NextConfig} */
const nextConfig = {
  reactStrictMode: true,
  // Remove the redirects configuration since we're using route groups
  // We'll handle the routing through the middleware instead

  // Disable ESLint during build
  eslint: {
    // Warning: This allows production builds to successfully complete even if
    // your project has ESLint errors.
    ignoreDuringBuilds: true,
  },

  // Disable TypeScript type checking during build
  typescript: {
    // Warning: This allows production builds to successfully complete even if
    // your project has type errors.
    ignoreBuildErrors: true,
  },

<<<<<<< HEAD
  // Modify webpack configuration to bypass the problematic plugin
  webpack: (config, { dev, isServer, webpack }) => {
    // Only apply these in production build (when dev is false)
    if (!dev && !isServer) {
      // Force disable all minification
      config.optimization.minimize = false;
      config.optimization.minimizer = [];

      // Remove any references to WebpackError
      const plugins = config.plugins.filter((plugin) => {
        return (
          plugin.constructor.name !== "MinifyPlugin" &&
          plugin.constructor.name !== "TerserPlugin"
        );
      });

      config.plugins = plugins;
    }

    return config;
=======
  // Configure allowed image domains
  images: {
    domains: [
      "example.com",
      "localhost",
      "placehold.co",
      "placekitten.com",
      "picsum.photos",
      "images.unsplash.com",
      "via.placeholder.com",
      "rnxfpfvvqwxcwwqbfvjj.supabase.co", // Supabase storage domain
      "xzvqzxieczeznywlhfru.supabase.co", // Another Supabase storage domain
      "github.com", // Added for user profile images
    ],
>>>>>>> 9835829b
  },
};

module.exports = nextConfig;<|MERGE_RESOLUTION|>--- conflicted
+++ resolved
@@ -18,7 +18,6 @@
     ignoreBuildErrors: true,
   },
 
-<<<<<<< HEAD
   // Modify webpack configuration to bypass the problematic plugin
   webpack: (config, { dev, isServer, webpack }) => {
     // Only apply these in production build (when dev is false)
@@ -39,7 +38,6 @@
     }
 
     return config;
-=======
   // Configure allowed image domains
   images: {
     domains: [
@@ -54,7 +52,6 @@
       "xzvqzxieczeznywlhfru.supabase.co", // Another Supabase storage domain
       "github.com", // Added for user profile images
     ],
->>>>>>> 9835829b
   },
 };
 
