--- conflicted
+++ resolved
@@ -1,6 +1,5 @@
 "use client";
 
-<<<<<<< HEAD
 import * as React from "react";
 import {
   HomeIcon,
@@ -537,7 +536,6 @@
     </SidebarChildrenContext.Provider>
   );
 }
-=======
 // This file now re-exports from the modular sidebar components
 // for backward compatibility
 export {
@@ -551,5 +549,4 @@
   MobileSidebar,
   DesktopContent,
   MobileContent,
-} from "./sidebar";
->>>>>>> 9835829b
+} from "./sidebar";